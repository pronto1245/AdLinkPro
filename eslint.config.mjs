import js from '@eslint/js';
import tsEslint from '@typescript-eslint/eslint-plugin';
import tsParser from '@typescript-eslint/parser';

export default [
  js.configs.recommended,
  {
    files: ['**/*.ts', '**/*.tsx'],
    languageOptions: {
      parser: tsParser,
      parserOptions: {
        ecmaVersion: 2022,
        sourceType: 'module',
      },
      globals: {
        console: 'readonly',
        process: 'readonly',
        Buffer: 'readonly',
        __dirname: 'readonly',
        __filename: 'readonly',
        global: 'readonly',
        module: 'readonly',
        require: 'readonly',
        exports: 'readonly',
        // Browser globals for client-side code
        window: 'readonly',
        Window: 'readonly',
        document: 'readonly',
        localStorage: 'readonly',
        sessionStorage: 'readonly',
        fetch: 'readonly',
        Response: 'readonly',
        Request: 'readonly',
        setTimeout: 'readonly',
        setInterval: 'readonly',
        clearTimeout: 'readonly',
        clearInterval: 'readonly',
        File: 'readonly',
        FileReader: 'readonly',
        Blob: 'readonly',
        FormData: 'readonly',
        confirm: 'readonly',
        alert: 'readonly',
        screen: 'readonly',
        HTMLInputElement: 'readonly',
        HTMLElement: 'readonly',
        HTMLDivElement: 'readonly',
        HTMLParagraphElement: 'readonly',
        HTMLHeadingElement: 'readonly',
        HTMLOListElement: 'readonly',
        HTMLLIElement: 'readonly',
        HTMLAnchorElement: 'readonly',
        HTMLSpanElement: 'readonly',
        HTMLButtonElement: 'readonly',
        HTMLFormElement: 'readonly',
        HTMLTextAreaElement: 'readonly',
        HTMLSelectElement: 'readonly',
        HTMLUListElement: 'readonly',
        HTMLTableElement: 'readonly',
        HTMLTableSectionElement: 'readonly',
        HTMLTableRowElement: 'readonly',
        HTMLTableCellElement: 'readonly',
        HTMLTableCaptionElement: 'readonly',
        HTMLImageElement: 'readonly',
        EventListener: 'readonly',
        KeyboardEvent: 'readonly',
        React: 'readonly',
        // WebSocket related
        WebSocket: 'readonly',
        MessageEvent: 'readonly',
        Event: 'readonly',
        CloseEvent: 'readonly',
        CustomEvent: 'readonly',
        EventListener: 'readonly',
        // Additional browser APIs
        URL: 'readonly',
        URLSearchParams: 'readonly',
        FormData: 'readonly',
        RequestInfo: 'readonly',
        RequestInit: 'readonly',
        navigator: 'readonly',
        atob: 'readonly',
        btoa: 'readonly',
        // Node.js types
        NodeJS: 'readonly',
<<<<<<< HEAD
        Express: 'readonly',
        // Error types
        error: 'readonly',
=======
        // Express types
        Express: 'readonly',
>>>>>>> 1265be04
      },
    },
    plugins: {
      '@typescript-eslint': tsEslint,
    },
    rules: {
      // Production security rules
      'no-eval': 'error',
      'no-implied-eval': 'error',
      'no-new-func': 'error',
      'no-console': 'off', // Allow console statements in development
      
      // Disable base no-unused-vars and use TypeScript specific one
      'no-unused-vars': 'off',
      
      // TypeScript specific
      '@typescript-eslint/no-unused-vars': ['error', { argsIgnorePattern: '^_' }],
      '@typescript-eslint/no-explicit-any': 'warn',
      '@typescript-eslint/explicit-function-return-type': 'off',
      '@typescript-eslint/no-inferrable-types': 'error',
      
      // Code quality
      'no-var': 'error',
      'prefer-const': 'error',
      'eqeqeq': ['error', 'always'],
      'curly': ['error', 'all'],
      
      // Additional consistency rules
      'semi': ['error', 'always'],
      'quotes': ['error', 'single', { allowTemplateLiterals: true }],
      'object-curly-spacing': ['error', 'always'],
      'array-bracket-spacing': ['error', 'never'],
      'no-multiple-empty-lines': ['error', { max: 2, maxEOF: 1 }],
      'no-trailing-spaces': 'error',
      'eol-last': ['error', 'always'],
      
      // Import rules
      'no-duplicate-imports': 'error',
      
      // Error handling
      'no-throw-literal': 'error',
      'prefer-promise-reject-errors': 'error',
    },
  },
  {
    ignores: [
      'dist/',
      'node_modules/',
      'coverage/',
      '**/*.js',
      'client/dist/',
    ],
  },
];<|MERGE_RESOLUTION|>--- conflicted
+++ resolved
@@ -83,14 +83,12 @@
         btoa: 'readonly',
         // Node.js types
         NodeJS: 'readonly',
-<<<<<<< HEAD
         Express: 'readonly',
         // Error types
         error: 'readonly',
-=======
+
         // Express types
         Express: 'readonly',
->>>>>>> 1265be04
       },
     },
     plugins: {
