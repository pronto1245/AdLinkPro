const API_BASE: string = (import.meta as { env?: Record<string, unknown> })?.env?.VITE_API_BASE as string || '';

type HttpInit = RequestInit & { headers?: Record<string, string> };

<<<<<<< HEAD
import { tokenStorage } from './security';

async function api(path: string, init: HttpInit = {}): Promise<any> {
  const token = tokenStorage.getToken() || '';
=======
async function api<T = unknown>(path: string, init: HttpInit = {}): Promise<T> {
  const token = localStorage.getItem('token') || localStorage.getItem('auth:token') || '';
>>>>>>> b4879f74
  const headers: Record<string, string> = {
    'Content-Type': 'application/json',
    ...(token ? { Authorization: `Bearer ${token}` } : {}),
    ...(init.headers || {}),
  } as Record<string, string>;
  const res = await fetch(API_BASE + path, { ...init, headers, credentials: 'include' });
  const ct = res.headers.get('content-type') || '';
  if (!res.ok) {
    const err = new Error(`HTTP ${res.status}`) as Error & { status?: number; url?: string; body?: string };
    err.status = res.status;
    err.url = API_BASE + path;
    try {
      err.body = ct.includes('application/json') ? await res.clone().text() : await res.text();
    } catch {
      // Ignore parsing errors
    }
    throw err;
  }
  return ct.includes('application/json') ? res.json() : res.text();
}

function json<T = unknown>(path: string, body?: unknown, init: HttpInit = {}): Promise<T> {
  return api<T>(path, { method: 'POST', body: body ? JSON.stringify(body) : undefined, ...init });
}

export { api, json, API_BASE };

export type LoginResponse = {
  success?: boolean;
<<<<<<< HEAD
  token: string;
  user: { sub?: number; id?: string; email: string; role: string; username: string };
  // 2FA is disabled system-wide - kept for future compatibility
  requires2FA?: never;
=======
  requires2FA?: boolean;
  token?: string;
  user?: { sub: number; email: string; role: string; username: string };
>>>>>>> b4879f74
};

export async function login(email: string, password: string): Promise<LoginResponse> {
  return json('/api/auth/login', { email, password });
}

export async function me(): Promise<unknown> {
  return api('/api/me');
}

export async function getMenu(): Promise<any> {
  try {
    return await api('/api/menu/data');
  } catch (e: any) {
    const r = await fetch('/menu-default.json', { credentials: 'include' });
    return r.json();
  }
}
<|MERGE_RESOLUTION|>--- conflicted
+++ resolved
@@ -1,55 +1,57 @@
-const API_BASE: string = (import.meta as { env?: Record<string, unknown> })?.env?.VITE_API_BASE as string || '';
+const API_BASE: string =
+  (import.meta as { env?: Record<string, unknown> })?.env?.VITE_API_BASE as string || '';
 
 type HttpInit = RequestInit & { headers?: Record<string, string> };
 
-<<<<<<< HEAD
-import { tokenStorage } from './security';
+async function api<T = unknown>(path: string, init: HttpInit = {}): Promise<T> {
+  const token =
+    localStorage.getItem('token') || localStorage.getItem('auth:token') || '';
 
-async function api(path: string, init: HttpInit = {}): Promise<any> {
-  const token = tokenStorage.getToken() || '';
-=======
-async function api<T = unknown>(path: string, init: HttpInit = {}): Promise<T> {
-  const token = localStorage.getItem('token') || localStorage.getItem('auth:token') || '';
->>>>>>> b4879f74
   const headers: Record<string, string> = {
     'Content-Type': 'application/json',
     ...(token ? { Authorization: `Bearer ${token}` } : {}),
     ...(init.headers || {}),
-  } as Record<string, string>;
+  };
+
   const res = await fetch(API_BASE + path, { ...init, headers, credentials: 'include' });
   const ct = res.headers.get('content-type') || '';
+
   if (!res.ok) {
-    const err = new Error(`HTTP ${res.status}`) as Error & { status?: number; url?: string; body?: string };
+    const err = new Error(`HTTP ${res.status}`) as Error & {
+      status?: number;
+      url?: string;
+      body?: string;
+    };
     err.status = res.status;
     err.url = API_BASE + path;
     try {
-      err.body = ct.includes('application/json') ? await res.clone().text() : await res.text();
+      err.body = ct.includes('application/json')
+        ? await res.clone().text()
+        : await res.text();
     } catch {
-      // Ignore parsing errors
+      // ignore parse errors
     }
     throw err;
   }
+
   return ct.includes('application/json') ? res.json() : res.text();
 }
 
 function json<T = unknown>(path: string, body?: unknown, init: HttpInit = {}): Promise<T> {
-  return api<T>(path, { method: 'POST', body: body ? JSON.stringify(body) : undefined, ...init });
+  return api<T>(path, {
+    method: 'POST',
+    body: body ? JSON.stringify(body) : undefined,
+    ...init,
+  });
 }
 
 export { api, json, API_BASE };
 
 export type LoginResponse = {
   success?: boolean;
-<<<<<<< HEAD
-  token: string;
-  user: { sub?: number; id?: string; email: string; role: string; username: string };
-  // 2FA is disabled system-wide - kept for future compatibility
-  requires2FA?: never;
-=======
-  requires2FA?: boolean;
   token?: string;
-  user?: { sub: number; email: string; role: string; username: string };
->>>>>>> b4879f74
+  user?: { sub?: number; id?: string; email: string; role: string; username: string };
+  requires2FA?: boolean; // оставлено для совместимости, но фактически 2FA отключено
 };
 
 export async function login(email: string, password: string): Promise<LoginResponse> {
@@ -63,8 +65,8 @@
 export async function getMenu(): Promise<any> {
   try {
     return await api('/api/menu/data');
-  } catch (e: any) {
+  } catch {
     const r = await fetch('/menu-default.json', { credentials: 'include' });
     return r.json();
   }
-}
+}