--- conflicted
+++ resolved
@@ -31,14 +31,12 @@
   try {
     // Get the login identifier
     let loginIdentifier = email || username;
-<<<<<<< HEAD
     
     console.log('🔍 [AUTH] Processing login for:', loginIdentifier);
     
     // First try fallback authentication for known test users
     console.log('🔄 [AUTH] Checking fallback test user authentication...');
     
-=======
 
     console.log('🔍 [AUTH] Checking database for user:', loginIdentifier);
 
@@ -131,7 +129,6 @@
     // Fallback to test user credentials for development
     console.log('🔄 [AUTH] Attempting fallback authentication...');
 
->>>>>>> 5ec95d93
     // Check if login is for specific test user email/password combo
     const ownerFallback = (loginIdentifier === '9791207@gmail.com' || username === 'owner') && password === 'Affilix123!';
     const advertiserFallback = (loginIdentifier?.includes('advertiser') || username === 'advertiser') && password === 'adv123';
@@ -167,7 +164,6 @@
         }
       });
     }
-<<<<<<< HEAD
     
     // Try database authentication only if fallback doesn't work
     try {
@@ -216,9 +212,7 @@
       console.log('⚠️ [AUTH] Database authentication failed, continuing:', dbError.message);
     }
     
-=======
-
->>>>>>> 5ec95d93
+
     console.log('❌ [AUTH] Authentication failed for:', loginIdentifier);
     return res.status(401).json({ error: 'Invalid credentials' });
 
