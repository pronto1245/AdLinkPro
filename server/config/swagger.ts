<<<<<<< HEAD
import swaggerJSDoc from 'swagger-jsdoc';
=======
import swaggerJsdoc from 'swagger-jsdoc';
>>>>>>> 1265be04
import swaggerUi from 'swagger-ui-express';
import type { Express } from 'express';

const options: swaggerJSDoc.Options = {
  definition: {
    openapi: '3.0.0',
    info: {
      title: 'AdLinkPro API',
      version: '1.0.0',
      description: 'API documentation for the AdLinkPro affiliate marketing platform',
      contact: {
        name: 'AdLinkPro Support',
        url: 'https://adlinkpro.com',
        email: 'support@adlinkpro.com'
      },
      license: {
        name: 'MIT',
        url: 'https://opensource.org/licenses/MIT'
      }
    },
    servers: [
      {
        url: process.env.NODE_ENV === 'production'
          ? 'https://api.adlinkpro.com'
          : 'http://localhost:5000',
        description: process.env.NODE_ENV === 'production' ? 'Production server' : 'Development server'
      }
    ],
    components: {
      securitySchemes: {
        BearerAuth: {
          type: 'http',
          scheme: 'bearer',
          bearerFormat: 'JWT'
        }
      },
      schemas: {
        User: {
          type: 'object',
          properties: {
            id: { type: 'string' },
            email: { type: 'string', format: 'email' },
            username: { type: 'string' },
            role: {
              type: 'string',
              enum: ['OWNER', 'ADVERTISER', 'PARTNER', 'ADMIN']
            }
          }
        },
        LoginRequest: {
          type: 'object',
          required: ['email', 'password'],
          properties: {
            email: { type: 'string', format: 'email' },
            password: { type: 'string', minLength: 6 }
          }
        },
        LoginResponse: {
          type: 'object',
          properties: {
            token: { type: 'string' },
            user: { $ref: '#/components/schemas/User' }
          }
        },
        Event: {
          type: 'object',
          required: ['clickId', 'eventType'],
          properties: {
            clickId: { type: 'string' },
            eventType: { type: 'string' },
            status: { type: 'string' },
            payout: { type: 'number' },
            currency: { type: 'string', default: 'USD' },
            transactionId: { type: 'string' }
          }
        },
        Error: {
          type: 'object',
          properties: {
            error: { type: 'string' },
            message: { type: 'string' },
            statusCode: { type: 'number' }
          }
        }
      }
    },
    security: [
      {
        BearerAuth: []
      }
    ]
  },
  apis: [
    './server/routes/*.ts',
    './server/routes/*.js',
    './server/api-routes.ts',
<<<<<<< HEAD
    './server/auth.routes.ts'
=======
    './server/auth.routes.ts',
    './server/index.ts'
>>>>>>> 1265be04
  ]
};

const specs = swaggerJSDoc(options);

export function setupSwagger(app: Express): void {
  // Swagger page
  app.use('/api-docs', swaggerUi.serve, swaggerUi.setup(specs, {
    explorer: true,
    customCss: '.swagger-ui .topbar { display: none }',
    customSiteTitle: 'AdLinkPro API Documentation'
  }));
<<<<<<< HEAD

  // JSON endpoint for the OpenAPI spec
=======

  // JSON endpoint for the OpenAPI spec
  // Serve swagger documentation
  app.use(
    '/api-docs',
    swaggerUi.serve,
    swaggerUi.setup(specs, {
      explorer: true,
      customCss: '.swagger-ui .topbar { display: none }',
      customSiteTitle: 'AdLinkPro API Documentation'
    })
  );

  // Serve swagger.json
>>>>>>> 1265be04
  app.get('/api-docs.json', (_req, res) => {
    res.setHeader('Content-Type', 'application/json');
    res.send(specs);
  });

  console.log('📚 [SERVER] Swagger documentation available at /api-docs');
}

export { specs };<|MERGE_RESOLUTION|>--- conflicted
+++ resolved
@@ -1,8 +1,5 @@
-<<<<<<< HEAD
 import swaggerJSDoc from 'swagger-jsdoc';
-=======
 import swaggerJsdoc from 'swagger-jsdoc';
->>>>>>> 1265be04
 import swaggerUi from 'swagger-ui-express';
 import type { Express } from 'express';
 
@@ -99,12 +96,9 @@
     './server/routes/*.ts',
     './server/routes/*.js',
     './server/api-routes.ts',
-<<<<<<< HEAD
     './server/auth.routes.ts'
-=======
     './server/auth.routes.ts',
     './server/index.ts'
->>>>>>> 1265be04
   ]
 };
 
@@ -117,10 +111,8 @@
     customCss: '.swagger-ui .topbar { display: none }',
     customSiteTitle: 'AdLinkPro API Documentation'
   }));
-<<<<<<< HEAD
 
   // JSON endpoint for the OpenAPI spec
-=======
 
   // JSON endpoint for the OpenAPI spec
   // Serve swagger documentation
@@ -135,7 +127,6 @@
   );
 
   // Serve swagger.json
->>>>>>> 1265be04
   app.get('/api-docs.json', (_req, res) => {
     res.setHeader('Content-Type', 'application/json');
     res.send(specs);
