--- conflicted
+++ resolved
@@ -1,16 +1,13 @@
 import { Request, Response } from 'express';
 import { db, queryCache } from '../db';
 import {
-<<<<<<< HEAD
   users, offers, trackingClicks, conversionData,
   transactions
-=======
   users, offers, partnerOffers, trackingClicks, conversionData,
   analyticsData, statistics, transactions
 import { 
   users, offers, trackingClicks, conversionData, 
   transactions 
->>>>>>> 1265be04
 } from '@shared/schema';
 import { eq, desc, and, gte, lte, sql, sum, count, avg } from 'drizzle-orm';
 import { auditLog } from '../middleware/security';
