--- conflicted
+++ resolved
@@ -1,13 +1,10 @@
 import { Request, Response } from 'express';
 import { db, queryCache } from '../db';
-<<<<<<< HEAD
-=======
 import {
   users, offers, trackingClicks, conversionData,
   transactions
   users, offers, partnerOffers, trackingClicks, conversionData,
   analyticsData, statistics, transactions
->>>>>>> 890d94e8
 import { 
   users, offers, partnerOffers, trackingClicks, conversionData, 
   analyticsData, statistics, transactions 
